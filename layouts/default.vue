<!-- Copyright 2024 StarfleetAI -->
<!-- SPDX-License-Identifier: Apache-2.0 -->
<script setup lang="ts">
<<<<<<< HEAD
  import { DefaultLayoutSidebar } from '~/widgets/layout/default'
</script>
<template>
  <div class="default-layout">
    <DefaultLayoutSidebar />
=======
  import { DefaultLayoutHeader } from '~/widgets/layout/default'
  import { Modal } from '~/shared/ui/modal'
</script>
<template>
  <div class="default-layout">
    <Modal />
    <DefaultLayoutHeader />
>>>>>>> 187146bf
    <div class="default-layout__page">
      <slot name="default" />
    </div>
  </div>
</template>
<style scoped lang="scss">
  .default-layout {
    height: 100vh; // fallback for old browsers
    height: 100svh;

    @include flex(row, flex-start, stretch);
  }

  .default-layout__page {
    display: flex;
    flex: 1;
    overflow: hidden;
  }
</style><|MERGE_RESOLUTION|>--- conflicted
+++ resolved
@@ -1,21 +1,13 @@
 <!-- Copyright 2024 StarfleetAI -->
 <!-- SPDX-License-Identifier: Apache-2.0 -->
 <script setup lang="ts">
-<<<<<<< HEAD
   import { DefaultLayoutSidebar } from '~/widgets/layout/default'
-</script>
-<template>
-  <div class="default-layout">
-    <DefaultLayoutSidebar />
-=======
-  import { DefaultLayoutHeader } from '~/widgets/layout/default'
   import { Modal } from '~/shared/ui/modal'
 </script>
 <template>
   <div class="default-layout">
     <Modal />
-    <DefaultLayoutHeader />
->>>>>>> 187146bf
+    <DefaultLayoutSidebar />
     <div class="default-layout__page">
       <slot name="default" />
     </div>
