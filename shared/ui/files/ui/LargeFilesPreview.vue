<!-- Copyright 2024 StarfleetAI -->
<!-- SPDX-License-Identifier: Apache-2.0 -->

<script setup lang="ts">
<<<<<<< HEAD
  import { FileCSVIcon, FileFrameIcon } from '~/shared/ui/icons'
=======
  import { FileCSVIcon, FileFrameIcon } from '~/shared/icons'
>>>>>>> 1845ccca
  import { type File } from '../model'

  defineProps<{
    files: File[]
  }>()
</script>
<template>
  <div class="files-large-items">
    <div
      v-for="file in files"
<<<<<<< HEAD
      :key="file.url"
=======
>>>>>>> 1845ccca
      class="files-large-item"
    >
      <div class="files-large-item__title">
        {{ file?.name }}
      </div>
      <div class="files-large-item__size">
        {{ file?.size }}
      </div>
      <div class="files-large-item__icon">
        <FileFrameIcon class="files-large-item__frame" />
        <FileCSVIcon class="files-large-item__type" />
        <div class="files-large-item__type-title">CSV</div>
      </div>
    </div>
  </div>
</template>
<style scoped lang="scss">
  .files-large-items {
    flex-wrap: wrap;
    gap: 8px;
    margin-bottom: 24px;

    @include flex(row, space-between, center);
  }

  .files-large-item {
    position: relative;
    width: 30%;
    height: 120px;
    border-radius: 12px;
    background: var(--surface-3);

    &__title {
      position: absolute;
      top: 12px;
      left: 12px;
      z-index: 2;

      @include font-inter-500(12px, 17px, var(--text-primary));
    }

    &__size {
      position: absolute;
      bottom: 12px;
      left: 12px;
      z-index: 2;

      @include font-inter-500(12px, 17px, var(--text-tertiary));
    }

    &__icon {
      position: absolute;
      right: 12px;
      bottom: 8px;
      z-index: 2;
    }

    &__type {
      position: absolute;
      top: 8px;
      left: 6px;
      z-index: 3;
    }

    &__type-title {
      position: absolute;
      bottom: 6px;
      left: 0;
      z-index: 3;
      width: 100%;
      text-align: center;

<<<<<<< HEAD
      @include font-inter-500(12px, 17px, var(--text-tertiary));
=======
      @include font-inter-700(10px, 14px, var(--text-tertiary));
>>>>>>> 1845ccca
    }
  }
</style><|MERGE_RESOLUTION|>--- conflicted
+++ resolved
@@ -2,11 +2,7 @@
 <!-- SPDX-License-Identifier: Apache-2.0 -->
 
 <script setup lang="ts">
-<<<<<<< HEAD
   import { FileCSVIcon, FileFrameIcon } from '~/shared/ui/icons'
-=======
-  import { FileCSVIcon, FileFrameIcon } from '~/shared/icons'
->>>>>>> 1845ccca
   import { type File } from '../model'
 
   defineProps<{
@@ -17,10 +13,7 @@
   <div class="files-large-items">
     <div
       v-for="file in files"
-<<<<<<< HEAD
       :key="file.url"
-=======
->>>>>>> 1845ccca
       class="files-large-item"
     >
       <div class="files-large-item__title">
@@ -38,66 +31,66 @@
   </div>
 </template>
 <style scoped lang="scss">
-  .files-large-items {
-    flex-wrap: wrap;
-    gap: 8px;
-    margin-bottom: 24px;
+    .files-large-items {
+      flex-wrap: wrap;
+      gap: 8px;
+      margin-bottom: 24px;
 
-    @include flex(row, space-between, center);
-  }
-
-  .files-large-item {
-    position: relative;
-    width: 30%;
-    height: 120px;
-    border-radius: 12px;
-    background: var(--surface-3);
-
-    &__title {
-      position: absolute;
-      top: 12px;
-      left: 12px;
-      z-index: 2;
-
-      @include font-inter-500(12px, 17px, var(--text-primary));
+      @include flex(row, space-between, center);
     }
 
-    &__size {
-      position: absolute;
-      bottom: 12px;
-      left: 12px;
-      z-index: 2;
+    .files-large-item {
+      position: relative;
+      width: 30%;
+      height: 120px;
+      border-radius: 12px;
+      background: var(--surface-3);
 
-      @include font-inter-500(12px, 17px, var(--text-tertiary));
+      &__title {
+        position: absolute;
+        top: 12px;
+        left: 12px;
+        z-index: 2;
+
+        @include font-inter-500(12px, 17px, var(--text-primary));
+      }
+
+      &__size {
+        position: absolute;
+        bottom: 12px;
+        left: 12px;
+        z-index: 2;
+
+        @include font-inter-500(12px, 17px, var(--text-tertiary));
+      }
+
+      &__icon {
+        position: absolute;
+        right: 12px;
+        bottom: 8px;
+        z-index: 2;
+      }
+
+      &__type {
+        position: absolute;
+        top: 8px;
+        left: 6px;
+        z-index: 3;
+      }
+
+      &__type-title {
+        position: absolute;
+        bottom: 6px;
+        left: 0;
+        z-index: 3;
+        width: 100%;
+        text-align: center;
+
+  <<<<<<< HEAD
+        @include font-inter-500(12px, 17px, var(--text-tertiary));
+  =======
+        @include font-inter-700(10px, 14px, var(--text-tertiary));
+  >>>>>>> main
+      }
     }
-
-    &__icon {
-      position: absolute;
-      right: 12px;
-      bottom: 8px;
-      z-index: 2;
-    }
-
-    &__type {
-      position: absolute;
-      top: 8px;
-      left: 6px;
-      z-index: 3;
-    }
-
-    &__type-title {
-      position: absolute;
-      bottom: 6px;
-      left: 0;
-      z-index: 3;
-      width: 100%;
-      text-align: center;
-
-<<<<<<< HEAD
-      @include font-inter-500(12px, 17px, var(--text-tertiary));
-=======
-      @include font-inter-700(10px, 14px, var(--text-tertiary));
->>>>>>> 1845ccca
-    }
-  }
 </style>