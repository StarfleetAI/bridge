<!-- Copyright 2024 StarfleetAI -->
<!-- SPDX-License-Identifier: Apache-2.0 -->

<script lang="ts" setup>
  // import { useTasksStore } from '@/store/tasks'

<<<<<<< HEAD
  import { TaskFullItem } from '~/widgets/taskFullItem'
=======
  import { TaskFullItem } from '~/widgets/TaskFullItem'
>>>>>>> 1845ccca
  import { TasksList } from '~/widgets/tasksList'

  definePageMeta({
    title: 'Tasks'
  })

  // const tasksStore = useTasksStore()
</script>

<template>
  <div class="main-content">
    <TasksList />
  </div>
  <div class="side-content">
    <TaskFullItem />
  </div>
</template>

<style lang="scss" scoped>
  div {
    color: var(--text-primary);
  }

  .main-content {
    width: 60%;
    min-height: calc(100vh - 44px);
    padding: 20px;
  }

  .side-content {
<<<<<<< HEAD
=======
    overflow-y: auto;
>>>>>>> 1845ccca
    width: 40%;
    min-height: calc(100vh - 44px);
    background: var(--side-panel);
  }
</style><|MERGE_RESOLUTION|>--- conflicted
+++ resolved
@@ -4,15 +4,11 @@
 <script lang="ts" setup>
   // import { useTasksStore } from '@/store/tasks'
 
-<<<<<<< HEAD
-  import { TaskFullItem } from '~/widgets/taskFullItem'
-=======
   import { TaskFullItem } from '~/widgets/TaskFullItem'
->>>>>>> 1845ccca
   import { TasksList } from '~/widgets/tasksList'
 
   definePageMeta({
-    title: 'Tasks'
+    title: 'Tasks',
   })
 
   // const tasksStore = useTasksStore()
@@ -39,10 +35,7 @@
   }
 
   .side-content {
-<<<<<<< HEAD
-=======
     overflow-y: auto;
->>>>>>> 1845ccca
     width: 40%;
     min-height: calc(100vh - 44px);
     background: var(--side-panel);
