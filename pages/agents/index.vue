<!-- Copyright 2024 StarfleetAI -->
<!-- SPDX-License-Identifier: Apache-2.0 -->

<script lang="ts" setup>
<<<<<<< HEAD
  import { useAgentsStore } from '@/features/agents'
  import { useChatsStore } from '@/features/chats'
  import { useAbilitiesStore } from '~/features/abilities'
=======
  import { AbilitiesList } from '~/widgets/abilitiesList'
  import { AbilityFullItem } from '~/widgets/abilityFullItem'
  import { AgentFullItem } from '~/widgets/agentFullItem'
  import { AgentsList } from '~/widgets/agentsList'
  import { AgentIcon, AbilitiesIcon, LibraryIcon, StoreIcon } from '~/shared/icons'
  import { ToggleSwitch } from '~/shared/ui/toggle-switch'
>>>>>>> 1845ccca

  definePageMeta({
    title: 'Agents'
  })

<<<<<<< HEAD
  const abilitiesStore = useAbilitiesStore()
  const agentsStore = useAgentsStore()
  const chatsStore = useChatsStore()

  const createChat = async (agentId: number) => {
    const chat = await chatsStore.createChat({
      agent_id: agentId
    })

    useRouter().push({ name: 'chats', query: { id: chat.id } })
  }
=======
  const entity: Ref<string> = ref('agents')
>>>>>>> 1845ccca
</script>

<template>
  <div class="main-content">
    <div class="main-content__header">
      <ToggleSwitch v-model="entity">
        <template #option-agents>
          <AgentIcon :color="entity === 'agents' ? 'var(--text-primary)' : 'var(--text-tertiary)'" /> Agents
        </template>
        <template #option-abilities>
          <AbilitiesIcon :color="entity === 'abilities' ? 'var(--text-primary)' : 'var(--text-tertiary)'" /> Abilities
        </template>
      </ToggleSwitch>
    </div>
    <div v-if="entity === 'agents'">
      <div class="list-title"><LibraryIcon /> Library <span>4</span></div>
      <AgentsList />
      <div class="list-title"><StoreIcon /> Store <span>4</span></div>
      <AgentsList />
    </div>
    <div v-if="entity === 'abilities'">
      <div class="list-title"><LibraryIcon /> Library <span>4</span></div>
      <AbilitiesList />
      <div class="list-title"><StoreIcon /> Store <span>4</span></div>
      <AbilitiesList />
    </div>
  </div>
  <div class="side-content">
    <AgentFullItem v-if="entity === 'agents'" />
    <AbilityFullItem v-if="entity === 'abilities'" />
  </div>
</template>

<style lang="scss" scoped>
  div {
    color: var(--text-primary);
  }

  .main-content {
    width: 60%;
    min-height: calc(100vh - 44px);
    padding: 20px;
  }

  .side-content {
    overflow-y: auto;
    width: 40%;
    min-height: calc(100vh - 44px);
    background: var(--side-panel);
  }

  .main-content__header {
    @include flex(row, space-between, center);
  }

  .list-title {
    gap: 8px;
    margin: 24px 0;

    span {
      @include font-inter-400(16px, 22px, var(--text-tertiary));
    }

    @include font-inter-700(16px, 22px, var(--text-secondary));
    @include flex(row, start, center);
  }
</style><|MERGE_RESOLUTION|>--- conflicted
+++ resolved
@@ -2,38 +2,18 @@
 <!-- SPDX-License-Identifier: Apache-2.0 -->
 
 <script lang="ts" setup>
-<<<<<<< HEAD
-  import { useAgentsStore } from '@/features/agents'
-  import { useChatsStore } from '@/features/chats'
-  import { useAbilitiesStore } from '~/features/abilities'
-=======
   import { AbilitiesList } from '~/widgets/abilitiesList'
   import { AbilityFullItem } from '~/widgets/abilityFullItem'
   import { AgentFullItem } from '~/widgets/agentFullItem'
   import { AgentsList } from '~/widgets/agentsList'
-  import { AgentIcon, AbilitiesIcon, LibraryIcon, StoreIcon } from '~/shared/icons'
+  import { AgentIcon, AbilitiesIcon, LibraryIcon, StoreIcon } from '~/shared/ui/icons'
   import { ToggleSwitch } from '~/shared/ui/toggle-switch'
->>>>>>> 1845ccca
 
   definePageMeta({
-    title: 'Agents'
+    title: 'Agents',
   })
 
-<<<<<<< HEAD
-  const abilitiesStore = useAbilitiesStore()
-  const agentsStore = useAgentsStore()
-  const chatsStore = useChatsStore()
-
-  const createChat = async (agentId: number) => {
-    const chat = await chatsStore.createChat({
-      agent_id: agentId
-    })
-
-    useRouter().push({ name: 'chats', query: { id: chat.id } })
-  }
-=======
   const entity: Ref<string> = ref('agents')
->>>>>>> 1845ccca
 </script>
 
 <template>
