--- conflicted
+++ resolved
@@ -49,11 +49,7 @@
 pub async fn plan_task(app_handle: AppHandle, pool: State<'_, DbPool>, id: i64) -> Result<()> {
     let mut task = repo::tasks::get(&*pool, id).await?;
 
-<<<<<<< HEAD
-    TaskPlanner::new(&mut task, &app_handle).plan().await
-=======
     TaskPlanner::new(&app_handle).plan(&mut task).await
->>>>>>> b79df723
 }
 
 /// Create new task.
@@ -163,7 +159,6 @@
     Ok(TasksList { tasks })
 }
 
-<<<<<<< HEAD
 /// List root tasks by status.
 ///
 /// # Errors
@@ -181,8 +176,6 @@
     Ok(TasksList { tasks })
 }
 
-=======
->>>>>>> b79df723
 /// Revise task by id.
 ///
 /// # Errors
