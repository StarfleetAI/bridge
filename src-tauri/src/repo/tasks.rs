// Copyright 2024 StarfleetAI
// SPDX-License-Identifier: Apache-2.0

use anyhow::Context;
use chrono::{NaiveDateTime, Utc};
use serde::{Deserialize, Serialize};
use sqlx::{query, query_as, query_scalar, Executor, Sqlite};
use std::path::PathBuf;
use tauri::AppHandle;
use tokio::fs::create_dir_all;

use crate::types::Result;

use super::Pagination;

#[derive(Serialize, Deserialize, Debug, sqlx::Type, PartialEq, Default, Clone, Copy)]
pub enum Status {
    /// Task is in draft and has not been selected for execution yet.
    #[default]
    Draft,
    /// Task is selected for execution.
    ToDo,
    /// Task is currently being executed.
    InProgress,
    /// Task is waiting for a user input.
    WaitingForUser,
    /// Task is completed.
    Done,
    /// Task execution failed.
    Failed,
}

impl From<String> for Status {
    fn from(status: String) -> Self {
        match status.as_str() {
            "ToDo" => Status::ToDo,
            "InProgress" => Status::InProgress,
            "WaitingForUser" => Status::WaitingForUser,
            "Done" => Status::Done,
            "Failed" => Status::Failed,
            _ => Status::Draft,
        }
    }
}

#[derive(Serialize, Deserialize, Debug, Default, Clone)]
pub struct Task {
    pub id: i64,
    pub agent_id: i64,
    /// Chat from which this task was created.
    pub origin_chat_id: Option<i64>,
    /// Chat from which this task is being controlled (between the user and the Bridge).
    pub control_chat_id: Option<i64>,
    /// Chat in which this task is being executed (between the Bridge and the agent).
    pub execution_chat_id: Option<i64>,
    pub title: String,
    pub summary: String,
    pub status: Status,
    /// Task's parent ids in a form of `1/2/3`. `None` for root tasks.
    pub ancestry: Option<String>,
    pub ancestry_level: i64,
    pub created_at: NaiveDateTime,
    pub updated_at: NaiveDateTime,
}

impl Task {
    /// Returns parent id of the task.
    ///
    /// # Errors
    ///
    /// Returns error if there was a problem while parsing parent id.
    pub fn parent_id(&self) -> Result<Option<i64>> {
        Ok(match self.ancestry {
            Some(ref ancestry) => {
                let segment = ancestry
                    .split('/')
                    .last()
                    .context("No segments found in ancestry")?;

                Some(
                    segment.parse::<i64>().with_context(|| {
                        "Failed to parse parent id from ancestry segment {segment}"
                    })?,
                )
            }
            None => None,
        })
    }

    /// Returns parent ids of the task.
    ///
    /// # Errors
    ///
    /// Returns error if there was a problem while parsing parent ids.
    pub fn parent_ids(&self) -> Result<Option<Vec<i64>>> {
        Ok(match self.ancestry {
            Some(ref ancestry) => Some(
                ancestry
                    .split('/')
                    .map(|segment| {
                        segment.parse::<i64>().with_context(|| {
                            "Failed to parse parent id from ancestry segment {segment}"
                        })
                    })
                    .collect::<std::result::Result<Vec<i64>, _>>()?,
            ),
            None => None,
        })
    }

    #[must_use]
    pub fn children_ancestry(&self) -> String {
        match self.ancestry {
            Some(ref ancestry) => format!("{}/{}", ancestry, self.id),
            None => self.id.to_string(),
        }
    }

    /// Returns workdir for the task.
    ///
    /// # Errors
    ///
    /// Returns error if there was a problem while building workdir path.
    pub async fn workdir(&self, app_handle: &AppHandle) -> Result<PathBuf> {
        let workdir_name = format!(
            "wd-task-{}",
            self.workdir_id().context("Failed to get workdir ID")?
        );

        // Build workdir path
        let mut workdir = PathBuf::new();
        workdir.push(
            app_handle
                .path_resolver()
                .app_local_data_dir()
                .context("Failed to get app local data dir")?,
        );
        workdir.push(workdir_name);

        if !workdir.exists() {
            create_dir_all(&workdir)
                .await
                .with_context(|| "Failed to create workdir")?;
        }

        Ok(workdir)
    }

    fn workdir_id(&self) -> Result<i64> {
        Ok(match self.ancestry {
            Some(ref ancestry) => ancestry
                .split('/')
                .collect::<Vec<_>>()
                .first()
                .context("No segments found in ancestry")?
                .parse::<i64>()
                .context("Failed to parse workdir id")?,
            None => self.id,
        })
    }
}

#[derive(Debug, Default)]
pub struct CreateParams<'a> {
    pub agent_id: i64,
    /// Chat from which this task was created.
    pub origin_chat_id: Option<i64>,
    pub title: &'a str,
    pub summary: Option<&'a str>,
    pub status: Status,
    /// Task's parent ids in a form of `1/2/3`. `None` for root tasks.
    pub ancestry: Option<&'a str>,
}

pub struct UpdateParams<'a> {
    pub id: i64,
    pub title: &'a str,
    pub summary: &'a str,
    pub agent_id: i64,
}

/// Gets root task for execution.
///
/// # Errors
///
/// Returns error if there was a problem while accessing database.
pub async fn get_root_for_execution<'a, E: Executor<'a, Database = Sqlite>>(
    executor: E,
) -> Result<Option<Task>> {
    Ok(query_as!(
        Task,
        r#"
        SELECT
            id as "id!",
            agent_id,
            origin_chat_id,
            control_chat_id,
            execution_chat_id,
            title,
            summary,
            status,
            ancestry,
            ancestry_level,
            created_at,
            updated_at
        FROM tasks
        WHERE ancestry IS NULL
        AND status = $1
        ORDER BY created_at ASC
        LIMIT 1
        "#,
        Status::ToDo,
    )
    .fetch_optional(executor)
    .await
    .context("Failed to list tasks")?)
}

/// Gets child task for execution.
///
/// # Errors
///
/// Returns error if there was a problem while accessing database.
pub async fn get_child_for_execution<'a, E: Executor<'a, Database = Sqlite>>(
    executor: E,
    ancestry: &'a str,
) -> Result<Option<Task>> {
    Ok(query_as!(
        Task,
        r#"
        SELECT
            id as "id!",
            agent_id,
            origin_chat_id,
            control_chat_id,
            execution_chat_id,
            title,
            summary,
            status,
            ancestry,
            ancestry_level,
            created_at,
            updated_at
        FROM tasks
        WHERE ancestry = $1
        AND status != $2
        ORDER BY created_at ASC
        LIMIT 1
        "#,
        ancestry,
        Status::Done,
    )
    .fetch_optional(executor)
    .await
    .context("Failed to list tasks")?)
}

/// List all tasks.
///
/// # Errors
///
/// Returns error if there was a problem while accessing database.
pub async fn list_roots<'a, E: Executor<'a, Database = Sqlite>>(
    executor: E,
    pagination: Pagination,
) -> Result<Vec<Task>> {
    if pagination.page < 1 {
        return Err(anyhow::anyhow!("`page` number must be greater than 0").into());
    }

    if pagination.per_page < 1 {
        return Err(anyhow::anyhow!("`per_page` number must be greater than 0").into());
    }

    let offset = (pagination.page - 1) * pagination.per_page;

    Ok(query_as!(
        Task,
        r#"
        SELECT
            id as "id!",
            agent_id,
            origin_chat_id,
            control_chat_id,
            execution_chat_id,
            title,
            summary,
            status,
            ancestry,
            ancestry_level,
            created_at,
            updated_at
        FROM tasks
        WHERE ancestry IS NULL
        ORDER BY created_at DESC
        LIMIT $1 OFFSET $2
        "#,
        pagination.per_page,
        offset,
    )
    .fetch_all(executor)
    .await
    .context("Failed to list tasks")?)
}

<<<<<<< HEAD
/// List root tasks by status
///
/// # Errors
///
/// Returns error if there was a problem while accessing database.
pub async fn list_roots_by_status<'a, E: Executor<'a, Database = Sqlite>>(
    executor: E,
    status: Status,
    pagination: Pagination,
) -> Result<Vec<Task>> {
    if pagination.page < 1 {
        return Err(anyhow::anyhow!("`page` number must be greater than 0").into());
    }

    if pagination.per_page < 1 {
        return Err(anyhow::anyhow!("`per_page` number must be greater than 0").into());
    }

    let offset = (pagination.page - 1) * pagination.per_page;

    Ok(query_as!(
        Task,
        r#"
        SELECT
            id as "id!",
            agent_id,
            origin_chat_id,
            control_chat_id,
            execution_chat_id,
            title,
            summary,
            status,
            ancestry,
            ancestry_level,
            created_at,
            updated_at
        FROM tasks
        WHERE ancestry IS NULL AND status = $1
        ORDER BY created_at DESC
        LIMIT $2 OFFSET $3
        "#,
        status,
        pagination.per_page,
        offset,
    )
    .fetch_all(executor)
    .await
    .context("Failed to list tasks")?)
}

/// List all child tasks for given task.
=======
/// List all children tasks for given task.
>>>>>>> b79df723
///
/// # Errors
///
/// Returns error if there was a problem while accessing database.
pub async fn list_all_children<'a, E: Executor<'a, Database = Sqlite>>(
    executor: E,
    ancestry: &'a str,
) -> Result<Vec<Task>> {
    let like_ancestry = format!("{ancestry}/%");

    Ok(query_as!(
        Task,
        r#"
        SELECT
            id as "id!",
            agent_id,
            origin_chat_id,
            control_chat_id,
            execution_chat_id,
            title,
            summary,
            status,
            ancestry,
            ancestry_level,
            created_at,
            updated_at
        FROM tasks
        WHERE ancestry = $1 OR ancestry LIKE $2
        ORDER BY created_at ASC
        "#,
        ancestry,
        like_ancestry,
    )
    .fetch_all(executor)
    .await
    .context("Failed to list tasks")?)
}

/// Returns count of all children tasks for given task's ancestry.
///
/// # Errors
///
/// Returns error if there was a problem while accessing database.
pub async fn get_all_children_count<'a, E: Executor<'a, Database = Sqlite>>(
    executor: E,
    task: &Task,
) -> Result<i32> {
    let ancestry = task.children_ancestry();
    let like_ancestry = format!("{ancestry}/%");

    let count: i32 = query_scalar!(
        r#"
        SELECT COUNT(*)
        FROM tasks
        WHERE ancestry = $1 OR ancestry LIKE $2
        "#,
        ancestry,
        like_ancestry,
    )
    .fetch_one(executor)
    .await
    .context("Failed to count tasks")?;

    Ok(count)
}

/// Returns true if all sibling tasks are done.
///
/// # Errors
///
/// Returns error if there was a problem while accessing database.
pub async fn is_all_siblings_done<'a, E: Executor<'a, Database = Sqlite>>(
    executor: E,
    task: &Task,
) -> Result<bool> {
    let count: i32 = query_scalar!(
        r#"
        SELECT COUNT(*)
        FROM tasks
        WHERE ancestry = $1
        AND status != $2
        "#,
        task.ancestry,
        Status::Done,
    )
    .fetch_one(executor)
    .await
    .context("Failed to count tasks")?;

    Ok(count == 0)
}

/// List direct children tasks for given task.
///
/// # Errors
///
/// Returns error if there was a problem while accessing database.
pub async fn list_direct_children<'a, E: Executor<'a, Database = Sqlite>>(
    executor: E,
    task: &Task,
) -> Result<Vec<Task>> {
    let ancestry = task.children_ancestry();

    Ok(query_as!(
        Task,
        r#"
        SELECT
            id as "id!",
            agent_id,
            origin_chat_id,
            control_chat_id,
            execution_chat_id,
            title,
            summary,
            status,
            ancestry,
            ancestry_level,
            created_at,
            updated_at
        FROM tasks
        WHERE ancestry = $1
        ORDER BY created_at DESC
        "#,
        ancestry,
    )
    .fetch_all(executor)
    .await
    .context("Failed to list tasks")?)
}

/// Create new task.
///
/// # Errors
///
/// Returns error if there was a problem while inserting new task.
pub async fn create<'a, E: Executor<'a, Database = Sqlite>>(
    executor: E,
    params: CreateParams<'a>,
) -> Result<Task> {
    let now = Utc::now().naive_utc();

    let ancestry_level = match params.ancestry {
        Some(ancestry) => {
            let count = ancestry.split('/').count();

            match count.try_into() {
                Ok(ancestry_level) => ancestry_level,
                Err(_) => return Err(anyhow::anyhow!("Too many ancestors").into()),
            }
        }
        None => 0,
    };

    let task = query_as!(
        Task,
        r#"
        INSERT INTO tasks (
            agent_id,
            origin_chat_id,
            title,
            summary,
            status,
            ancestry,
            ancestry_level,
            created_at,
            updated_at
        )
        VALUES (
            $1,
            $2,
            $3,
            $4,
            $5,
            $6,
            $7,
            $8,
            $8
        )
        RETURNING
            id as "id!",
            agent_id,
            origin_chat_id,
            control_chat_id,
            execution_chat_id,
            title,
            summary,
            status,
            ancestry,
            ancestry_level,
            created_at,
            updated_at
        "#,
        params.agent_id,
        params.origin_chat_id,
        params.title,
        params.summary,
        params.status,
        params.ancestry,
        ancestry_level,
        now,
    )
    .fetch_one(executor)
    .await
    .context("Failed to create task")?;

    Ok(task)
}

/// Update task title or/and summary by id
///
/// # Errors
///
/// Returns error if there was a problem while updating task.
pub async fn update<'a, E: Executor<'a, Database = Sqlite>>(
    executor: E,
    params: UpdateParams<'a>,
) -> Result<Task> {
    let now = Utc::now().naive_utc();

    let task = query_as!(
        Task,
        r#"
        UPDATE tasks
        SET
            title = COALESCE($1, title),
            summary = COALESCE($2, summary),
            updated_at = $3,
            agent_id = $4
        WHERE id = $5
        RETURNING
            id as "id!",
            agent_id,
            origin_chat_id,
            control_chat_id,
            execution_chat_id,
            title,
            summary,
            status,
            ancestry,
            ancestry_level,
            created_at,
            updated_at
        "#,
        params.title,
        params.summary,
        now,
        params.agent_id,
        params.id,
    )
    .fetch_one(executor)
    .await
    .with_context(|| "Failed to update task")?;
    Ok(task)
}

/// Update task status by id.
///
/// # Errors
///
/// Returns error if there was a problem while updating task status.
pub async fn update_status<'a, E: Executor<'a, Database = Sqlite>>(
    executor: E,
    id: i64,
    status: Status,
) -> Result<Task> {
    let now = Utc::now().naive_utc();
    let task = query_as!(
        Task,
        r#"
        UPDATE tasks
        SET
            status = $1,
            updated_at = $2
        WHERE id = $3
        RETURNING
            id as "id!",
            agent_id,
            origin_chat_id,
            control_chat_id,
            execution_chat_id,
            title,
            summary,
            status,
            ancestry,
            ancestry_level,
            created_at,
            updated_at
        "#,
        status,
        now,
        id,
    )
    .fetch_one(executor)
    .await
    .context("Failed to update task status")?;

    Ok(task)
}

/// Update task execution chat id by id.
///
/// # Errors
///
/// Returns error if there was a problem while updating task execution chat id.
pub async fn update_execution_chat_id<'a, E: Executor<'a, Database = Sqlite>>(
    executor: E,
    id: i64,
    execution_chat_id: i64,
) -> Result<()> {
    let now = Utc::now().naive_utc();
    query!(
        r#"
        UPDATE tasks
        SET
            execution_chat_id = $1,
            updated_at = $2
        WHERE id = $3
        "#,
        execution_chat_id,
        now,
        id,
    )
    .execute(executor)
    .await
    .context("Failed to update task execution chat id")?;

    Ok(())
}

/// Revise task by id.
///
/// # Errors
///
/// Returns error if there was a problem while revising task.
pub async fn revise<'a, E: Executor<'a, Database = Sqlite>>(executor: E, id: i64) -> Result<Task> {
    update_status(executor, id, Status::Draft).await
}

/// Execute task by id.
///
/// # Errors
///
/// Returns error if there was a problem while executing task.
pub async fn execute<'a, E: Executor<'a, Database = Sqlite>>(executor: E, id: i64) -> Result<Task> {
    update_status(executor, id, Status::ToDo).await
}

/// Start task by id.
///
/// # Errors
///
/// Returns error if there was a problem while starting task.
pub async fn start_progress<'a, E: Executor<'a, Database = Sqlite>>(
    executor: E,
    id: i64,
) -> Result<Task> {
    update_status(executor, id, Status::InProgress).await
}

/// Marks task as waiting for user input by id.
///
/// # Errors
///
/// Returns error if there was a problem while marking task as waiting for user input.
pub async fn wait_for_user<'a, E: Executor<'a, Database = Sqlite>>(
    executor: E,
    id: i64,
) -> Result<Task> {
    update_status(executor, id, Status::WaitingForUser).await
}

/// Fail task by id.
///
/// # Errors
///
/// Returns error if there was a problem while failing task.
pub async fn fail<'a, E: Executor<'a, Database = Sqlite>>(executor: E, id: i64) -> Result<Task> {
    update_status(executor, id, Status::Failed).await
}

/// Complete task by id.
///
/// # Errors
///
/// Returns error if there was a problem while completing task.
pub async fn complete<'a, E: Executor<'a, Database = Sqlite>>(
    executor: E,
    id: i64,
) -> Result<Task> {
    update_status(executor, id, Status::Done).await
}

/// Get task by id.
///
/// # Errors
///
/// Returns error if there was a problem while fetching task.
pub async fn get<'a, E: Executor<'a, Database = Sqlite>>(executor: E, id: i64) -> Result<Task> {
    let task = query_as!(
        Task,
        r#"
        SELECT
            id as "id!",
            agent_id,
            origin_chat_id,
            control_chat_id,
            execution_chat_id,
            title,
            summary,
            status,
            ancestry,
            ancestry_level,
            created_at,
            updated_at
        FROM tasks
        WHERE id = $1
        "#,
        id,
    )
    .fetch_one(executor)
    .await
    .context("Failed to get task")?;

    Ok(task)
}

/// Delete task by id.
///
/// # Errors
///
/// Returns error if there was a problem while deleting task.
pub async fn delete<'a, E: Executor<'a, Database = Sqlite>>(executor: E, id: i64) -> Result<()> {
    query!("DELETE FROM tasks WHERE id = $1", id)
        .execute(executor)
        .await
        .context("Failed to delete task")?;

    Ok(())
}

/// Delete child tasks by parent id and ancestry.
///
/// # Errors
///
/// Returns error if there was a problem while deleting tasks.
pub async fn delete_children<'a, E: Executor<'a, Database = Sqlite>>(
    executor: E,
    id: i64,
    ancestry: Option<&'a str>,
) -> Result<()> {
    let children_ancestry = if let Some(ancestry) = ancestry {
        format!("{ancestry}/{id}/%")
    } else {
        format!("{id}/%")
    };

    query!(
        "DELETE FROM tasks WHERE ancestry LIKE $1",
        children_ancestry
    )
    .execute(executor)
    .await
    .context("Failed to delete tasks")?;

    Ok(())
}

/// Delete tasks from chat.
///
/// # Errors
///
/// Returns error if there was a problem while deleting `tasks` records.
pub async fn delete_for_chat<'a, E: Executor<'a, Database = Sqlite>>(
    executor: E,
    chat_id: i64,
) -> Result<()> {
    query!(
        "DELETE FROM tasks WHERE origin_chat_id = $1 OR control_chat_id = $1 OR execution_chat_id = $1",
        chat_id
    )
        .execute(executor)
        .await
        .context("Failed to delete `tasks` records")?;

    Ok(())
}

/// Transitions tasks from one status to another.
///
/// # Errors
///
/// Returns error if there was a problem while updating messages.
pub async fn transition_all<'a, E>(executor: E, from: Status, to: Status) -> Result<()>
where
    E: Executor<'a, Database = Sqlite>,
{
    query!("UPDATE tasks SET status = $1 WHERE status = $2", to, from)
        .execute(executor)
        .await
        .with_context(|| "Failed to set `{from}` tasks to `{to}`")?;

    Ok(())
}

/// Assigns tasks to agent by id.
///
/// # Errors
///
/// Returns error if there was a problem while assigning tasks to agent.
pub async fn assign<'a, E: Executor<'a, Database = Sqlite>>(
    executor: E,
    task_id: i64,
    agent_id: i64,
) -> Result<()> {
    query!(
        "UPDATE tasks SET agent_id = $1 WHERE id = $2",
        agent_id,
        task_id
    )
    .execute(executor)
    .await
    .context("Failed to assign task to agent")?;

    Ok(())
}<|MERGE_RESOLUTION|>--- conflicted
+++ resolved
@@ -303,7 +303,6 @@
     .context("Failed to list tasks")?)
 }
 
-<<<<<<< HEAD
 /// List root tasks by status
 ///
 /// # Errors
@@ -354,10 +353,7 @@
     .context("Failed to list tasks")?)
 }
 
-/// List all child tasks for given task.
-=======
 /// List all children tasks for given task.
->>>>>>> b79df723
 ///
 /// # Errors
 ///
