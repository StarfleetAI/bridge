--- conflicted
+++ resolved
@@ -3,15 +3,9 @@
 
 <script setup lang="ts">
   import { TaskStatus } from '~/entities/tasks'
-<<<<<<< HEAD
   import { AvatarsList } from '~/shared/ui/avatars'
   import { FilesList, LargeFilesPreview } from '~/shared/ui/files'
   import { TaskHeaderIcon, DocumentIcon, ResultIcon, ArrowLeftIcon } from '~/shared/ui/icons'
-=======
-  import { TaskHeaderIcon, DocumentIcon, ResultIcon, ArrowLeftIcon } from '~/shared/icons'
-  import { AvatarsList } from '~/shared/ui/avatars'
-  import { FilesList, LargeFilesPreview } from '~/shared/ui/files'
->>>>>>> 1845ccca
 </script>
 <template>
   <div class="task-full-item">
@@ -59,43 +53,25 @@
               url: 'file.txt',
               name: 'file.txt',
               created: '14.07.2024, 18:32',
-<<<<<<< HEAD
               rows: 10,
-              size: '1.2 MB'
-=======
-              rows: '10',
               size: '1.2 MB',
-              name: 'file.txt'
->>>>>>> 1845ccca
             },
             {
               type: 'TXT',
               url: 'file.txt',
               name: 'file.txt',
               created: '14.07.2024, 18:32',
-<<<<<<< HEAD
               rows: 10,
-              size: '1.2 MB'
-=======
-              rows: '10',
               size: '1.2 MB',
-              name: 'file.txt'
->>>>>>> 1845ccca
             },
             {
               type: 'TXT',
               url: 'file.txt',
               name: 'file.txt',
               created: '14.07.2024, 18:32',
-<<<<<<< HEAD
               rows: 10,
-              size: '1.2 MB'
-=======
-              rows: '10',
               size: '1.2 MB',
-              name: 'file.txt'
->>>>>>> 1845ccca
-            }
+            },
           ]"
         />
       </div>
@@ -109,43 +85,25 @@
             url: 'file.txt',
             name: 'file.txt',
             created: '14.07.2024, 18:32',
-<<<<<<< HEAD
             rows: 10,
-            size: '1.2 MB'
-=======
-            rows: '10',
             size: '1.2 MB',
-            name: 'file.txt'
->>>>>>> 1845ccca
           },
           {
             type: 'TXT',
             url: 'file.txt',
             name: 'file.txt',
             created: '14.07.2024, 18:32',
-<<<<<<< HEAD
             rows: 10,
-            size: '1.2 MB'
-=======
-            rows: '10',
             size: '1.2 MB',
-            name: 'file.txt'
->>>>>>> 1845ccca
           },
           {
             type: 'TXT',
             url: 'file.txt',
             name: 'file.txt',
             created: '14.07.2024, 18:32',
-<<<<<<< HEAD
             rows: 10,
-            size: '1.2 MB'
-=======
-            rows: '10',
             size: '1.2 MB',
-            name: 'file.txt'
->>>>>>> 1845ccca
-          }
+          },
         ]"
       />
       <div class="task-full-item__result-text-wrapper">
@@ -182,11 +140,7 @@
       background: var(--surface-3);
       cursor: pointer;
 
-<<<<<<< HEAD
       @include flex(row, flex-start, space-between);
-=======
-      @include flex(row, start, space-between);
->>>>>>> 1845ccca
       @include font-inter-700(12px, 22px, var(--text-tertiary));
     }
 
@@ -243,11 +197,7 @@
       margin-bottom: 24px;
 
       @include font-inter-500(14px, 22px, var(--text-tertiary));
-<<<<<<< HEAD
       @include flex(row, flex-start, center);
-=======
-      @include flex(row, start, center);
->>>>>>> 1845ccca
     }
 
     &__result-text-wrapper {
